--- conflicted
+++ resolved
@@ -3,6 +3,20 @@
 {%- set squid_proxy    = "http://internal-tf-lb-20210727220640487900000002-835786077.us-east-1.elb.amazonaws.com:3128" -%}
 {# squid_no_proxy is a list of common set of fixed domains or IPs that we don't need to proxy. See https://docs.aws.amazon.com/AmazonECS/latest/developerguide/http_proxy_config.html#windows-proxy #}
 {%- set squid_no_proxy = "localhost,127.0.0.1,amazonaws.com,s3.amazonaws.com,169.254.169.254,169.254.170.2,/var/run/docker.sock" -%}
+
+{%- macro wait_and_kill_ssh() -%}
+      - name: Wait until all sessions have drained
+        shell: powershell
+        if: always()
+        timeout-minutes: 120
+        run: |
+          .github\scripts\wait_for_ssh_to_drain.ps1
+      - name: Kill active ssh sessions if still around (Useful if workflow was cancelled)
+        shell: powershell
+        if: always()
+        run: |
+          .github\scripts\kill_active_ssh_sessions.ps1
+{%- endmacro -%}
 
 # Template is at:    .github/templates/windows_ci_workflow.yml.j2
 # Generation script: .github/scripts/generate_ci_workflows.py
@@ -76,6 +90,10 @@
       http_proxy: "!{{ squid_proxy }}"
       https_proxy: "!{{ squid_proxy }}"
     steps:
+      - name: "[FB EMPLOYEES] Enable SSH (Click me for login details)"
+        uses: seemethere/add-github-ssh-key@v1
+        with:
+          GITHUB_TOKEN: ${{ secrets.GITHUB_TOKEN }}
       - name: Checkout PyTorch
         uses: actions/checkout@v2
         with:
@@ -123,6 +141,7 @@
           if-no-files-found: error
           name: ${{ env.BUILD_ENVIRONMENT }}
           path: C:\${{ github.run_id }}\build-results
+      !{{ wait_and_kill_ssh() }}
       - name: Cleanup build-results and workspaces
         if: always()
         shell: bash
@@ -193,6 +212,10 @@
           # deep clone, to allow use of git merge-base
           fetch-depth: 0
       !{{ common.display_ec2_information() }}
+      - name: "[FB EMPLOYEES] Enable SSH (Click me for login details)"
+        uses: seemethere/add-github-ssh-key@v1
+        with:
+          GITHUB_TOKEN: ${{ secrets.GITHUB_TOKEN }}
       - name: Install Visual Studio 2019 toolchain
         shell: powershell
         run: |
@@ -251,12 +274,9 @@
           if-no-files-found: error
           path:
             pytorch-${{ github.run_id }}/test-reports-*.zip
-<<<<<<< HEAD
-=======
       !{{ wait_and_kill_ssh() }}
       !{{ common.parse_ref() }}
       !{{ common.upload_test_statistics(build_environment) }}
->>>>>>> 1be1c901
       - name: Cleanup workspace
         if: always()
         shell: bash
