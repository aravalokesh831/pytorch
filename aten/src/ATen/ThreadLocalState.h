#pragma once

#include <c10/core/InferenceMode.h>
#include <c10/core/impl/LocalDispatchKeySet.h>
#include <c10/util/Exception.h>
#include <c10/util/ThreadLocalDebugInfo.h>

#include <ATen/record_function.h>

namespace at {

// Thread local state contains values that are preserved across
// thread boundaries (e.g. at::launch/JIT fork, autograd).
// Note at::parallel_for doesn't preserve TLS across thread boundaries.
class TORCH_API ThreadLocalState {
 public:
  // Saves the thread local variables' values and
  // returns them as a ThreadLocalState
  ThreadLocalState();

  // set_grad_mode - force the value of the grad mode TLS in
  //  the current state object. This is used for example in the
  //  autograd engine.
  void set_grad_mode(bool enabled);

  // Sets thread local variables in the current thread,
  // according to the thread boundary specified
  static void setThreadLocalState(const ThreadLocalState& state);

 private:
  c10::impl::LocalDispatchKeySet dispatch_key_;

  // ThreadLocalDebugInfo does not change after being created
  // with DebugInfoGuard
  std::shared_ptr<c10::ThreadLocalDebugInfo> debug_info_;

  // RecordFunction TLS
  RecordFunctionTLS rf_tls_;

<<<<<<< HEAD
  // TLS for AutogradModes
  uint8_t autograd_tls_;
=======
  AutogradState autograd_tls_;
#if !defined(CAFFE2_IS_XPLAT_BUILD) && !defined(C10_MOBILE)
  bool keep_grad_mode_ = true;
#endif
>>>>>>> 142c8fe4

  // TLS for saved tensors default hooks
  std::pair<PyObject*, PyObject*> saved_tensors_default_hooks_;

  // Whether pre-sampling RecordFunction optimization was enabled
  bool bumped_record_all_functions_ = false;

  friend class ThreadLocalStateGuard;
};

// Guard to set and reset the thread local state
class TORCH_API ThreadLocalStateGuard {
 public:
  explicit ThreadLocalStateGuard(const ThreadLocalState& state)
      : prev_state_(ThreadLocalState()),
        bumped_record_all_functions_(state.bumped_record_all_functions_) {
    // Special handling of RecordFunction pre-sampling optimization:
    // pre-samping is enabled (bumped) when there're non-sampled
    // (or high-frequency) global or TLS callbacks.
    //
    // ThreadLocalStateGuard simply resets RecordFunction's TLS and
    // hence its thread local callbacks.
    //
    // Checking if the pre-sampling was enabled and preserving it in the
    // async task by calling bumpRecordAllFunctions() and the corresponding
    // releaseRecordAllFunctions()
    if (bumped_record_all_functions_) {
      at::bumpRecordAllFunctions();
    }
    // set the given state across the thread boundary
    ThreadLocalState::setThreadLocalState(state);
  }

  ~ThreadLocalStateGuard() {
    // restore previously set variables
    ThreadLocalState::setThreadLocalState(prev_state_);
    if (bumped_record_all_functions_) {
      at::releaseRecordAllFunctions();
    }
  }

 private:
  const ThreadLocalState prev_state_;
  // Whether pre-sampling RecordFunction optimization was enabled
  bool bumped_record_all_functions_ = false;
};

template <typename T>
auto wrapPropagateTLSState(T callback) {
  return [tls_state = ThreadLocalState(),
          callback = std::move(callback)](auto&&... args) {
    ThreadLocalStateGuard g(tls_state);
    // Propagate value returned by callback().
    return callback(std::forward<decltype(args)>(args)...);
  };
}

} // namespace at<|MERGE_RESOLUTION|>--- conflicted
+++ resolved
@@ -37,15 +37,8 @@
   // RecordFunction TLS
   RecordFunctionTLS rf_tls_;
 
-<<<<<<< HEAD
   // TLS for AutogradModes
-  uint8_t autograd_tls_;
-=======
   AutogradState autograd_tls_;
-#if !defined(CAFFE2_IS_XPLAT_BUILD) && !defined(C10_MOBILE)
-  bool keep_grad_mode_ = true;
-#endif
->>>>>>> 142c8fe4
 
   // TLS for saved tensors default hooks
   std::pair<PyObject*, PyObject*> saved_tensors_default_hooks_;
