--- conflicted
+++ resolved
@@ -99,11 +99,7 @@
         }
         else {
             for(int i_start = 0; i_start < n && i_start < chunk_size; i_start += blockDim.x * kILP) {
-<<<<<<< HEAD
-                // Regardless if "depth" is 1 (for inplace) or 2 (for out of place), r_args has depth 1
-=======
                 // Regardless if depth is 1 (for inplace) or 2 (for out of place), r_args has depth 1
->>>>>>> ec42c2d8
                 load_args<1>(r_args, args, i_start, chunk_size, n);
 #pragma unroll
                 for(int ii = 0; ii < kILP; ii++) {
