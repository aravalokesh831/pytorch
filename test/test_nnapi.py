#!/usr/bin/env python3
import os
import ctypes
import torch
from typing import Tuple
from torch.backends._nnapi.prepare import convert_model_to_nnapi
from torch.testing._internal.common_utils import TestCase, run_tests


def qpt(t, scale, zero_point, dtype=torch.quint8):
    t = torch.tensor(t)
    return torch.quantize_per_tensor(t, scale, zero_point, dtype)


def nhwc(t):
    t = t.clone().contiguous(memory_format=torch.channels_last)
    t.nnapi_nhwc = True
    return t


class TestNNAPI(TestCase):

    def setUp(self):
        # Avoid saturation in fbgemm
        torch.backends.quantized.engine = 'qnnpack'

        libneuralnetworks_path = os.environ.get("LIBNEURALNETWORKS_PATH")
        if libneuralnetworks_path:
            ctypes.cdll.LoadLibrary(libneuralnetworks_path)
            print("Will attempt to run NNAPI models.")
            self.can_run_nnapi = True
        else:
            self.can_run_nnapi = False

    def check(
        self,
        module,
        arg_or_args,
        *,
        trace_args=None,
        convert_args=None,
        atol_rtol=None,
        limit=None,
    ):
        with torch.no_grad():
            if isinstance(arg_or_args, torch.Tensor):
                args = [arg_or_args]
            else:
                args = arg_or_args
            module.eval()
            traced = torch.jit.trace(module, trace_args or args)
            nnapi_module = convert_model_to_nnapi(traced, convert_args or args)
            if not self.can_run_nnapi:
                # Only test that the model was converted successfully.
                return
            eager_output = module(*args)
            nnapi_output = nnapi_module(*args)
            kwargs = {}
            if atol_rtol is not None:
                kwargs["atol"] = atol_rtol[0]
                kwargs["rtol"] = atol_rtol[1]
            self.assertEqual(eager_output, nnapi_output, **kwargs)
            if limit is not None:
                mismatches = \
                    eager_output.int_repr().to(torch.int32) - \
                    nnapi_output.int_repr().to(torch.int32)
                if mismatches.count_nonzero() > limit:
                    # Too many mismatches.  Re-run the check with no tolerance
                    # to get a nice message.
                    self.assertEqual(eager_output, nnapi_output, atol=0, rtol=0)

    def float_and_quant_and_nhwc(self, inp_float, scale, zero_point):
        torch.manual_seed(29)
        inp_quant = qpt(inp_float, 0.03, 128)
        return [
            ("float", inp_float),
            ("float-nhwc", nhwc(inp_float)),
            ("quant", inp_quant),
            ("quant-nhwc", nhwc(inp_quant)),
        ]

    def test_prelu(self):
        arg = torch.tensor([[1.0, -1.0, 2.0, -2.0]]).unsqueeze(-1).unsqueeze(-1)
        single_a = torch.nn.PReLU()
        self.check(single_a, arg)
        multi_a = torch.nn.PReLU(4)
        with torch.no_grad():
            multi_a.weight.copy_(torch.tensor([.1, .2, .3, .4]))
        self.check(multi_a, nhwc(arg))

        # Test flexible size
        self.check(
            multi_a,
            arg,
            trace_args=[torch.zeros(1, 4, 3, 3)],
            convert_args=[nhwc(torch.zeros(1, 4, 0, 0))],
        )

    def test_quantize(self):
        self.check(
            torch.nn.quantized.Quantize(0.25, 2, torch.quint8),
            nhwc(torch.tensor([[[[1.0]], [[2.0]]]])))

    def test_dequantize(self):
        self.check(
            torch.nn.quantized.DeQuantize(),
            nhwc(qpt([[[[1.0]], [[2.0]]]], 0.25, 2)))

    def test_unsqueeze(self):
        class UnsqueezeModule(torch.nn.Module):
            def __init__(self, dim):
                super().__init__()
                self.dim = dim

            def forward(self, arg):
                return arg.unsqueeze(self.dim)

        self.check(UnsqueezeModule(-2), torch.randn(4, 2, 2))
        self.check(UnsqueezeModule(-1), torch.randn(4, 2, 2))
        self.check(UnsqueezeModule(0), torch.randn(4, 2, 2))
        self.check(UnsqueezeModule(1), torch.randn(4, 2, 2))
        self.check(UnsqueezeModule(2), torch.randn(4, 2, 2))

    def test_reshape(self):
        class ReshapeModule(torch.nn.Module):
            def __init__(self, shape):
                super().__init__()
                self.shape = shape

            def forward(self, arg):
                return arg.reshape(self.shape)

        self.check(
            ReshapeModule((2, 4)),
            torch.randn(4, 2, 1, 1))

        self.check(
            ReshapeModule((8, -1)),
            nhwc(torch.randn(4, 2, 1, 1)))

        with self.assertRaisesRegex(Exception, "target size"):
            self.check(
                ReshapeModule((2, 4)),
                nhwc(torch.randn(4, 2, 1, 1)))

    def test_flatten(self):
        for mod in [
            torch.nn.Flatten(),
            torch.nn.Flatten(start_dim=2, end_dim=3),
            torch.nn.Flatten(start_dim=2, end_dim=4),
            torch.nn.Flatten(start_dim=0, end_dim=-2),
            torch.nn.Flatten(start_dim=0, end_dim=4)

        ]:
            self.check(mod, torch.randn(4, 2, 1, 3, 7))

        # TODO(axit): To add support for runtime
        # self.check(
        #     torch.nn.Flatten(),
        #     torch.randn(4, 2, 1, 3, 7),
        #     convert_args=[torch.zeros(0, 2, 1, 3, 7)]
        # )
        # with self.assertRaisesRegex(Exception, "dims can't be flexible"):
        #     self.check(torch.nn.Flatten(), torch.randn(4, 2, 0, 0, 7))
        # with self.assertRaisesRegex(Exception, "Only 1 dim"):
        #     self.check(
        #         torch.nn.Flatten(start_dim=1, end_dim=-2),
        #         torch.randn(0, 2, 1, 3, 0))

    def test_slice(self):
        class SliceModule(torch.nn.Module):
            def __init__(self, start, stop, step):
                super().__init__()
                self.start = start
                self.stop = stop
                self.step = step

            def forward(self, t):
                return t[1:, self.start:self.stop:self.step, :]

        class SliceModule2(torch.nn.Module):
            def forward(self, t):
                return t[3:]

        self.check(
            SliceModule(1, 5, 2),
            torch.randn(4, 6, 2)
        )
        self.check(
            SliceModule2(),
            torch.randn(5)
        )

        # flex inputs
        self.check(
            SliceModule(1, 5, 2),
            torch.randn(4, 6, 2),
            convert_args=[torch.zeros(4, 6, 0)]
        )
        with self.assertRaisesRegex(Exception, "slice with flexible shape"):
            self.check(
                SliceModule(1, 5, 2),
                torch.randn(4, 6, 2),
                convert_args=[torch.zeros(0, 0, 0)]
            )

    def test_cat(self):
        class CatModule(torch.nn.Module):
            def __init__(self, dim):
                super().__init__()
                self.dim = dim

            def forward(self, t1, t2):
                return torch.cat([t1, t2], self.dim)

        self.check(
            CatModule(0),
            [
                torch.randn(1, 2, 3, 3),
                torch.randn(2, 2, 3, 3),
            ])

        self.check(
            CatModule(1),
            [
                torch.randn(1, 2, 3, 3),
                torch.randn(1, 4, 3, 3),
            ])

        self.check(
            CatModule(1),
            [
                nhwc(torch.randn(1, 2, 3, 3)),
                nhwc(torch.randn(1, 4, 3, 3)),
            ])

    def test_pointwise_unary(self):
        for op in ["relu", "sigmoid"]:
            with self.subTest(op):
                class UnaryModule(torch.nn.Module):
                    def forward(self, arg):
                        if op == "relu":
                            return torch.nn.functional.relu(arg)
                        if op == "sigmoid":
                            return torch.sigmoid(arg)
                        raise Exception("Bad op")
                self.check(UnaryModule(), torch.tensor([-1.0, 1.0]))

    def test_pointwise_binary(self):
        for op in ["add", "sub", "mul", "div"]:
            with self.subTest(op):
                class BinaryModule(torch.nn.Module):
                    def forward(self, lhs, rhs):
                        if op == "add":
                            return lhs + rhs
                        if op == "sub":
                            return lhs - rhs
                        if op == "mul":
                            return lhs * rhs
                        if op == "div":
                            return lhs / rhs
                        raise Exception("Bad op")

                class BinaryConstModule(torch.nn.Module):
                    def __init__(self, rhs):
                        super().__init__()
                        self.rhs = rhs

                    def forward(self, lhs):
                        if op == "add":
                            return lhs + self.rhs
                        if op == "sub":
                            return lhs - self.rhs
                        if op == "mul":
                            return lhs * self.rhs
                        if op == "div":
                            return lhs / self.rhs
                        raise Exception("Bad op")

                self.check(
                    BinaryModule(),
                    [
                        torch.tensor([1.0, 2.0]),
                        torch.tensor([3.0, 4.0]),
                    ])

                self.check(
                    BinaryModule(),
                    [
                        torch.tensor([[1.0, 2.0]]),
                        torch.tensor([[3.0, 4.0], [5.0, 6.0]]),
                    ])

                with self.assertRaisesRegex(Exception, "Non-equal-rank broadcast"):
                    self.check(
                        BinaryModule(),
                        [
                            torch.tensor([1.0, 2.0]),
                            torch.tensor([[3.0, 4.0], [5.0, 6.0]]),
                        ])

<<<<<<< HEAD
                # Test flexible size
                self.check(
                    BinaryModule(),
                    [
                        torch.tensor([[1.0, 2.0]]),
                        torch.tensor([[3.0, 4.0], [5.0, 6.0]]),
                    ],
                    convert_args=[torch.zeros(1, 2), torch.zeros(2, 2)],
                )

                # Test Const Module
                self.check(
                    BinaryConstModule(torch.tensor([3.0, 4.0])),
                    torch.tensor([1.0, 2.0])
                )

                self.check(
                    BinaryConstModule(torch.tensor([[1.0, 2.0]])),
                    torch.tensor([[3.0, 4.0], [5.0, 6.0]])
                )

                with self.assertRaisesRegex(Exception, "Non-equal-rank broadcast"):
                    self.check(
                        BinaryConstModule(torch.tensor([1.0, 2.0])),
                        torch.tensor([[3.0, 4.0], [5.0, 6.0]])
                    )

                # Test flexible size
                self.check(
                    BinaryConstModule(torch.tensor([[1.0, 2.0]])),
                    torch.tensor([[3.0, 4.0], [5.0, 6.0]]),
                    convert_args=[torch.zeros(2, 2)]
                )

=======
>>>>>>> 3b103192
    def test_hardtanh(self):
        inp = torch.tensor([-2.0, -0.5, 0.5, 2.0, 7.0])
        self.check(torch.nn.Hardtanh(), inp)
        self.check(torch.nn.Hardtanh(0.0, 6.0), inp)
        with self.assertRaisesRegex(Exception, "hardtanh with args"):
            self.check(torch.nn.Hardtanh(0.0, 5.0), inp)

    def test_softmax(self):
        inp = torch.tensor([[-2.0, -0.5], [0.5, 2.0]])
        self.check(torch.nn.Softmax(), inp)
        self.check(torch.nn.Softmax(dim=0), inp)
        # Test flexible size
        self.check(
            torch.nn.Softmax(),
            inp,
            convert_args=[torch.zeros(0, 0)],
        )

    def test_to(self):
        class ToCPU(torch.nn.Module):
            def __init__(self):
                super().__init__()
                self.prelu = torch.nn.PReLU()

            def forward(self, x):
                y = x.to("cpu")
                # add prelu since input operand can't be output
                return self.prelu(y)

        arg = torch.randn(1, 2, 3, 3)
        self.check(ToCPU(), arg)
        # Test flexible size
        self.check(
            ToCPU(),
            arg,
            convert_args=[torch.zeros(1, 2, 0, 0)],
        )

    def test_detach(self):
        class DetachModule(torch.nn.Module):
            def __init__(self):
                super().__init__()

            def forward(self, x):
                y = x.detach()
                return torch.nn.functional.relu(y)

        self.check(DetachModule(), torch.randn(1, 2, 3, 3))
        self.check(
            DetachModule(), torch.randn(1, 2, 3, 3),
            convert_args=[torch.zeros(1, 2, 0, 0)])

    def test_mean(self):
        class MeanModule(torch.nn.Module):
            def __init__(self, dim, keep=False):
                super().__init__()
                self.dim = dim
                self.keep = keep

            def forward(self, t):
                return torch.mean(t, dim=self.dim, keepdim=self.keep)

        self.check(MeanModule(0), torch.randn(2, 3))
        self.check(MeanModule(1), torch.randn(2, 3))
        self.check(MeanModule([2, 3]), torch.randn(2, 3, 6, 6))
        self.check(MeanModule([2, 3]), nhwc(torch.randn(2, 3, 6, 6)))
        self.check(MeanModule([-1, -2]), nhwc(torch.randn(2, 3, 6, 6)))
        self.check(MeanModule([-1, -2], keep=True), nhwc(torch.randn(2, 3, 6, 6)))

    def test_max_pool2d(self):
        for (name, inp) in self.float_and_quant_and_nhwc(torch.randn(2, 3, 12, 16), 0.3, 128):
            with self.subTest(name):
                self.check(torch.nn.MaxPool2d(2), inp)
                self.check(torch.nn.MaxPool2d((3, 4)), inp)
                self.check(torch.nn.MaxPool2d((3, 4), (1, 2)), inp)

    def test_avg_pool2d(self):
        for (name, inp) in self.float_and_quant_and_nhwc(torch.randn(2, 3, 12, 16), 0.3, 128):
            with self.subTest(name):
                atol_rtol = None
                limit = None
                convert_dims = (2, 3, 0, 0)
                convert_arg = torch.zeros(*convert_dims)

                for model in (
                        torch.nn.AvgPool2d(2),
                        torch.nn.AvgPool2d((3, 4)),
                        torch.nn.AvgPool2d((3, 4), (1, 2))):
                    if "quant" in name:
                        atol_rtol = (1, 0)
                        limit = model(inp).numel()
                        convert_arg = qpt(torch.zeros(*convert_dims), 1.0 / 16, 128)
                    if "nhwc" in name:
                        convert_arg = nhwc(convert_arg)

                    self.check(model, inp, atol_rtol=atol_rtol, limit=limit)
                    self.check(
                        model,
                        inp,
                        convert_args=[convert_arg],
                        atol_rtol=atol_rtol,
                        limit=limit
                    )

    def test_adaptive_avg_pool2d(self):
        for (name, inp) in self.float_and_quant_and_nhwc(torch.randn(2, 3, 12, 16), 0.3, 128):
            with self.subTest(name):
                self.check(torch.nn.AdaptiveAvgPool2d((1, 1)), inp)
                with self.assertRaisesRegex(Exception, "with output size"):
                    self.check(torch.nn.AdaptiveAvgPool2d((2, 2)), inp)

    def test_upsample_nearest2d(self):
        convert_args = dict(self.float_and_quant_and_nhwc(torch.randn(2, 3, 0, 0), 0.3, 128))
        for (name, inp) in self.float_and_quant_and_nhwc(torch.randn(2, 3, 12, 16), 0.3, 128):
            with self.subTest(name):
                self.check(torch.nn.UpsamplingNearest2d(size=(16, 20)), inp)
                self.check(torch.nn.UpsamplingNearest2d(size=(24, 32)), inp)
                self.check(torch.nn.UpsamplingNearest2d(size=(36, 48)), inp)
                self.check(torch.nn.UpsamplingNearest2d(scale_factor=(1.5, 1.5)), inp)
                self.check(torch.nn.UpsamplingNearest2d(scale_factor=(2.0, 2.0)), inp)
                self.check(torch.nn.UpsamplingNearest2d(scale_factor=(3.0, 3.0)), inp)

                self.check(
                    torch.nn.UpsamplingNearest2d(size=(24, 32)), inp,
                    convert_args=[convert_args[name]]
                )
                self.check(
                    torch.nn.UpsamplingNearest2d(scale_factor=(2.0, 2.0)), inp,
                    convert_args=[convert_args[name]]
                )

    def test_linear(self):
        torch.manual_seed(29)
        self.check(torch.nn.Linear(16, 32), torch.randn(2, 16))

    def test_conv2d(self):
        cases = [
            # in_ch, out_ch, kernel, stride, padding, groups, bias, input_dim,      name
            ( 4,     8,      (3, 3), 1,      0,       1,      1,    (2, 4, 16, 16), "3x3"),        # noqa: E201,E241
            ( 4,     8,      (3, 3), 1,      0,       1,      0,    (2, 4, 16, 16), "3x3nobias"),  # noqa: E201,E241
            ( 4,     16,     (3, 3), 1,      1,       1,      1,    (2, 4, 16, 16), "3x3p1"),      # noqa: E201,E241
            ( 8,     8,      (3, 3), 2,      0,       1,      1,    (2, 8, 16, 16), "3x3s2"),      # noqa: E201,E241
            ( 4,     8,      (5, 5), 1,      0,       1,      1,    (2, 4, 16, 16), "5x5"),        # noqa: E201,E241
            ( 4,     4,      (3, 3), 1,      0,       4,      1,    (2, 4, 16, 16), "3x3dw"),      # noqa: E201,E241
            ( 8,     4,      (1, 1), 1,      0,       1,      1,    (2, 8, 16, 16), "1x1"),        # noqa: E201,E241
        ]

        for kind in ["float", "float-nhwc", "quant", "quant-nhwc"]:
            for case in cases:
                in_ch, out_ch, kernel, stride, padding, groups, bias, input_dim, name = case
                with self.subTest("{}-{}".format(kind, name)):
                    inp = torch.randn(input_dim)
                    model = torch.nn.Conv2d(in_ch, out_ch, kernel, stride, padding, groups=groups, bias=bool(bias))
                    output_size = model(inp).numel()
                    atol_rtol = None
                    limit = None
                    convert_dims = input_dim[:2] + (0, 0)
                    convert_arg = torch.zeros(*convert_dims)

                    if "quant" in kind:
                        model = torch.nn.Sequential(model)
                        model.eval()
                        model.qconfig = torch.quantization.get_default_qconfig('qnnpack')
                        model = torch.quantization.prepare(model)
                        model(inp)
                        model = torch.quantization.convert(model)
                        inp = qpt(inp, 1.0 / 16, 128)
                        # I've seen numerical differences between QNNPACK and NNAPI,
                        # but never more than 1 quantum, and never more than ~1% of
                        # the output in this test.
                        atol_rtol = (1, 0)
                        limit = output_size * 0.03
                        convert_arg = qpt(torch.zeros(*convert_dims), 1.0 / 16, 128)

                    if "nhwc" in kind:
                        inp = nhwc(inp)
                        convert_arg = nhwc(convert_arg)

                    self.check(model, inp, atol_rtol=atol_rtol, limit=limit)
                    self.check(
                        model,
                        inp,
                        convert_args=[convert_arg],
                        atol_rtol=atol_rtol,
                        limit=limit
                    )

    def test_qadd(self):
        func = torch.nn.quantized.QFunctional()
        func.scale = 0.5
        func.zero_point = 120

        class AddMod(torch.nn.Module):
            def forward(self, lhs, rhs):
                return func.add(lhs, rhs)

        class AddReluMod(torch.nn.Module):
            def forward(self, lhs, rhs):
                return func.add_relu(lhs, rhs)

        for (name, mod) in [("add", AddMod), ("add_relu", AddReluMod)]:
            with self.subTest(name):
                self.check(
                    mod(),
                    [
                        qpt([1.0, 2.0], 0.25, 128),
                        qpt([3.0, 4.0], 0.25, 128),
                    ])
                self.check(
                    mod(),
                    [
                        qpt([[1.0, 2.0]], 0.25, 128),
                        qpt([[3.0, 4.0]], 0.25, 128),
                    ],
                    convert_args=[
                        qpt([[1.0, 2.0]], 0.25, 128),
                        qpt(torch.zeros((1, 2)), 0.25, 128),
                    ]
                )
                self.check(
                    mod(),
                    [
                        qpt([[1.0, 2.0]], 0.25, 128),
                        qpt([[3.0, 4.0]], 0.25, 128),
                    ],
                    convert_args=[
                        qpt(torch.zeros((1, 2)), 0.25, 128),
                        qpt([[3.0, 4.0]], 0.25, 128),
                    ]
                )
                self.check(
                    mod(),
                    [
                        qpt([[1.0, 2.0]], 0.25, 128),
                        qpt([[3.0, 4.0]], 0.25, 128),
                    ],
                    convert_args=[
                        qpt(torch.zeros((1, 2)), 0.25, 128),
                        qpt(torch.zeros((1, 2)), 0.25, 128),
                    ]
                )
                # NOTE: NNAPI qadd supports broadcast, but PT does not.

    def test_qlinear(self):
        torch.manual_seed(29)
        weight = qpt(torch.randn(16, 32), 0.125, 0, torch.qint8)
        bias = torch.randn(16)
        mod = torch.nn.quantized.Linear(32, 16)
        mod.set_weight_bias(weight, bias)
        inp = qpt(torch.randn(2, 32), 0.05, 130, torch.quint8)
        self.check(mod, inp)

    def test_seblock_mul(self):
        class MulModel(torch.nn.Module):
            def forward(self, lhs, rhs):
                return lhs * rhs

        self.check(
            MulModel(),
            [
                nhwc(torch.randn(2, 3, 4, 4)),
                torch.randn(1, 3, 1, 1),
            ])

    def test_multi_output(self):
        class MultiModel(torch.nn.Module):
            def forward(self, lhs, rhs) -> Tuple[torch.Tensor, torch.Tensor]:
                the_sum = lhs + rhs
                the_diff = lhs - rhs
                return the_sum, the_diff

        self.check(MultiModel(), [torch.tensor([1.0, 2.0]), torch.tensor([1.0, 3.0])])


if __name__ == '__main__':
    run_tests()<|MERGE_RESOLUTION|>--- conflicted
+++ resolved
@@ -299,17 +299,6 @@
                             torch.tensor([[3.0, 4.0], [5.0, 6.0]]),
                         ])
 
-<<<<<<< HEAD
-                # Test flexible size
-                self.check(
-                    BinaryModule(),
-                    [
-                        torch.tensor([[1.0, 2.0]]),
-                        torch.tensor([[3.0, 4.0], [5.0, 6.0]]),
-                    ],
-                    convert_args=[torch.zeros(1, 2), torch.zeros(2, 2)],
-                )
-
                 # Test Const Module
                 self.check(
                     BinaryConstModule(torch.tensor([3.0, 4.0])),
@@ -327,15 +316,6 @@
                         torch.tensor([[3.0, 4.0], [5.0, 6.0]])
                     )
 
-                # Test flexible size
-                self.check(
-                    BinaryConstModule(torch.tensor([[1.0, 2.0]])),
-                    torch.tensor([[3.0, 4.0], [5.0, 6.0]]),
-                    convert_args=[torch.zeros(2, 2)]
-                )
-
-=======
->>>>>>> 3b103192
     def test_hardtanh(self):
         inp = torch.tensor([-2.0, -0.5, 0.5, 2.0, 7.0])
         self.check(torch.nn.Hardtanh(), inp)
