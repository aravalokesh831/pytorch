--- conflicted
+++ resolved
@@ -1884,13 +1884,11 @@
 - name: mkldnn_convolution_backward(Tensor self, Tensor grad_output, Tensor weight, int[] padding, int[] stride, int[] dilation, int groups, bool[3] output_mask) -> (Tensor, Tensor, Tensor)
   grad_output, self, weight: _convolution_double_backward(grads[0], grads[1], grads[2], grad_output, weight, self, stride, padding, dilation, false, std::vector<int64_t>(padding.size(), 0), groups, false, false, false, false, grad_input_mask)
 
-<<<<<<< HEAD
 - name: mkldnn_convolution_backward.asymmetric_padding(Tensor self, Tensor grad_output, Tensor weight, int[] padding_l, int[] padding_r, int[] stride, int[] dilation, int groups, bool[3] output_mask) -> (Tensor, Tensor, Tensor)
   grad_output, self, weight: _convolution_asymmetric_padding_double_backward(grads[0], grads[1], grads[2], grad_output, weight, self, stride, padding_l, padding_r, dilation, false, std::vector<int64_t>(padding_l.size(), 0), groups, false, false, false, false, grad_input_mask)
-=======
+
 - name: mkldnn_linear(Tensor self, Tensor weight, Tensor? bias=None) -> Tensor
   self, weight, bias: mkldnn_linear_backward(self, grad, weight, grad_input_mask)
->>>>>>> 024408b0
 
 # fft
 - name: _fft_r2c(Tensor self, int[] dim, int normalization, bool onesided) -> Tensor
