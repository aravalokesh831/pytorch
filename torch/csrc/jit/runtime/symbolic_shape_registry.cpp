#include <torch/csrc/jit/frontend/ir_emitter.h>
#include <torch/csrc/jit/jit_log.h>
#include <torch/csrc/jit/passes/inliner.h>
#include <torch/csrc/jit/runtime/operator.h>
#include <torch/csrc/jit/runtime/symbolic_shape_registry.h>
#include <torch/csrc/jit/serialization/import_source.h>
#include <unordered_map>

namespace torch {
namespace jit {
namespace {
std::mutex lock;

const std::string shape_compute_functions =
    R"(
        ####     SHAPE COMPUTE FUNCTIONS    ###
        def broadcast(a: List[int], b: List[int]):
          dimsA = len(a)
          dimsB = len(b)
          ndim = max(dimsA, dimsB)
          expandedSizes : List[int] = []

          for i in range(ndim):
            offset = ndim - 1 - i
            dimA = dimsA - 1 - offset
            dimB = dimsB - 1 - offset
            sizeA = a[dimA] if (dimA >= 0) else 1
            sizeB = b[dimB] if (dimB >= 0) else 1

            if sizeA != sizeB and sizeA != 1 and sizeB != 1:
                # TODO: only assertion error is bound in C++ compilation right now
                raise AssertionError("The size of tensor a {} must match the size of tensor b ("
                                "{}) at non-singleton dimension {}".format(sizeA, sizeB, i))

            expandedSizes.append(sizeB if sizeA == 1 else sizeA)

          return expandedSizes

        def adaptive_avg_pool2d(self: List[int], out: List[int]):
          assert len(out) == 2
          assert len(self) == 3 or len(self) == 4
          for i in range (1, len(self)):
            assert self[i] != 0
<<<<<<< HEAD
=======

>>>>>>> ef95c02c
          shape: List[int] = []
          for i in range(0, len(self) -2):
            shape.append(self[i])
          for elem in out:
            shape.append(elem)
          return shape

        # TODO: maybe make it customary that extra arguments are unused ?
        # TODO: return self directly
        def unary_two_unused_inputs(self: List[int], inp0: Any, inp1: Any):
          out: List[int] = []
          for elem in self:
            out.append(elem)
          return out

        def unary_one_unused_input(self: List[int], inp0: Any):
          out: List[int] = []
          for elem in self:
            out.append(elem)
          return out

        def unary(self: List[int]):
          out: List[int] = []
          for elem in self:
            out.append(elem)
          return out

        def view(self: List[int], sizes: List[int]):
          # TODO: add assertions to check whether requested dims are valid
          out: List[int] = []
          for elem in sizes:
            if elem == -1:
              # TODO: support -1 in view dimensions
              raise AssertionError("Shape function doesn't support -1 view dims yet")
            out.append(elem)
          return out

        def mean_dim(self: List[int], dims: List[int], keep_dim: bool, dt : Any):
          out: List[int] = []
          for idx in range(len(self)):
            is_mean_dim : bool = False
            for reduce_dim in dims:
              if idx == maybe_wrap_dim(reduce_dim, len(self)):
                is_mean_dim = True
            if is_mean_dim:
              if keep_dim:
                out.append(1)
            else:
              out.append(self[idx])
          return out

        def broadcast_one_unused_input(self: List[int], other: List[int], unused: Any):
          return broadcast(self, other)

        def mm(self: List[int] , mat2: List[int]):
          assert len(self) == 2, "self must be a matrix"
          assert len(mat2) == 2, "mat2 must be a matrix"

          assert self[1] == mat2[0]
          return [self[0], mat2[1]]

        def dot(self: List[int], tensor: List[int]):
          assert len(self) == 1 and len(tensor) == 1
          assert self[0] == tensor[0]
          out: List[int] = []
          return out

        def mv(self: List[int], vec: List[int]):
          assert len(self) == 2 and len(vec) == 1
          assert self[1] == vec[0]
          # TODO: return self
          return [self[0]]

        # TODO: optional dim, then expose as a registered shape function
        def unsqueeze(li: List[int], dim: int):
          out: List[int] = []
          for i in range(len(li)):
            if i == dim:
              out.append(1)
            out.append(li[i])
          return out

        # TODO: optional dim, then expose as a registered shape function
        def squeeze(li: List[int], dim: int):
          out: List[int] = []
          for i in range(len(li)):
            if i == dim:
              if li[i] != 1:
                out.append(li[i])
            else:
              out.append(li[i])
          return out

        def matmul(tensor1: List[int] , tensor2: List[int]):
          dim_tensor1 = len(tensor1)
          dim_tensor2 = len(tensor2)
          if dim_tensor1 == 1 and dim_tensor2 == 1:
            return dot(tensor1, tensor2)
          elif dim_tensor1 == 2 and dim_tensor2 == 1:
            return mv(tensor1, tensor2)
          elif dim_tensor1 == 1 and dim_tensor2 == 2:
            return squeeze(mm(unsqueeze(tensor1, 0), tensor2), 0)
          elif dim_tensor1 == 2 and dim_tensor2 == 2:
            return mm(tensor1, tensor2)
          elif dim_tensor1 >= 1 and dim_tensor2 >=1:
            # We are multiplying b1 x n x m1 by x2 x m2 x p (where b1 can be a list);
            # we track m1 vs m2 separately even though they must match for nicer error messages
            n = tensor1[-2] if dim_tensor1 > 1 else 1
            m1 = tensor1[-1]
            batch_tensor1 : List[int] = []
            # TODO: handling of slice
            for i in range(dim_tensor1 - 2):
              batch_tensor1.append(tensor1[i])
            m2 = tensor2[-1] if dim_tensor2 > 1 else 1
            p = tensor2[-1]
            batch_tensor2 : List[int] = []
            # TODO: handling of slice
            for i in range(dim_tensor2 - 2):
              batch_tensor2.append(tensor2[i])

            # expand the batch portion (i.e. cut off matrix dimensions and expand rest)
            expand_batch_portion = broadcast(batch_tensor1, batch_tensor2)

            # todo: copy ?
            output_shape = expand_batch_portion
            if dim_tensor1 > 1:
              output_shape.append(n)

            if dim_tensor2 > 1:
              output_shape.append(p)

            return output_shape
          else:
            assert False, "both  arguments to matmul need to be at least 1D"

        def t(self: List[int]):
          assert len(self) <= 2
          self_len = len(self)
          if self_len == 0:
            out: List[int] = []
            return out
          elif self_len == 1:
            return [self[0]]
          else:
            return [self[1], self[0]]

        def linear(input: List[int], weight: List[int], bias: Optional[List[int]]):
          out = matmul(input, t(weight))
          if bias is not None:
            assert broadcast(bias, out) == out
          return out

        def addmm(self: List[int], mat1: List[int], mat2: List[int], beta: Any, alpha: Any):
          return broadcast(self, mm(mat1, mat2))

        def check_non_negative(array: List[int]) -> bool:
          # TODO: look into rewriting with early return and getting loop unrolling to fire
          non_negative = False
          for val in array:
            if val < 0:
              non_negative = True
          return non_negative

        def check_shape_forward(input: List[int], weight_sizes: List[int], bias: Optional[List[int]], stride: List[int], padding: List[int], dilation: List[int], groups: int):
          k = len(input)
          weight_dim = len(weight_sizes)

          # TODO: assertions could be expanded with the error messages
          assert not check_non_negative(padding)
          assert not check_non_negative(stride)

          assert weight_dim == k
          assert weight_sizes[0] >= groups
          assert (weight_sizes[0] % groups) == 0
          # only handling not transposed
          assert input[1] == weight_sizes[1] * groups
          assert bias is None or (len(bias) == 1 and bias[0] == weight_sizes[0])

          for i in range(2, k):
            assert (input[i] + 2 * padding[i - 2]) >= (dilation[i - 2] * (weight_sizes[i] - 1) + 1)

        # this is not handling transposed convolution yet
        def conv_output_size(input_size: List[int], weight_size: List[int], bias: Optional[List[int]], stride: List[int], padding: List[int], dilation: List[int], groups: int):
          check_shape_forward(input_size, weight_size, bias, stride, padding, dilation, groups)

          has_dilation = len(dilation) > 0
          dim = len(input_size)
          output_size: List[int] = []
          input_batch_size_dim = 0
          weight_output_channels_dim = 0
          output_size.append(input_size[input_batch_size_dim])
          output_size.append(weight_size[weight_output_channels_dim])

          for d in range(2, dim):
            dilation_ = dilation[d - 2] if has_dilation else 1
            kernel = dilation_ * (weight_size[d] - 1) + 1
            output_size.append((input_size[d] + (2 * padding[d - 2]) - kernel) // stride[d - 2] + 1)
          return output_size

        def conv1d(input: List[int], weight: List[int], bias: Optional[List[int]], stride: List[int], padding: List[int], dilation: List[int], groups: int):
          assert len(weight) == 3
          assert len(input) == 3
          return conv_output_size(input, weight, bias, stride, padding, dilation, groups)

        def conv2d(input: List[int], weight: List[int], bias: Optional[List[int]], stride: List[int], padding: List[int], dilation: List[int], groups: int):
          assert len(weight) == 4
          assert len(input) == 4
          return conv_output_size(input, weight, bias, stride, padding, dilation, groups)

        def conv3d(input: List[int], weight: List[int], bias: Optional[List[int]], stride: List[int], padding: List[int], dilation: List[int], groups: int):
          assert len(weight) == 5
          assert len(input) == 5
          return conv_output_size(input, weight, bias, stride, padding, dilation, groups)

        def maybe_wrap_dim(dim: int, dim_post_expr: int, wrap_scalar: bool = True):
          if dim_post_expr <= 0:
            assert wrap_scalar
            dim_post_expr = 1
          min = -dim_post_expr
          max = dim_post_expr - 1
          assert not (dim < min or dim > max)
          if dim < 0:
            dim += dim_post_expr
          return dim

        def multiply_integers(li: List[int]):
          out = 1
          for elem in li:
            out = out * elem
          return out

        def flatten(input: List[int], start_dim: int, end_dim: int):
          start_dim = maybe_wrap_dim(start_dim, len(input))
          end_dim = maybe_wrap_dim(end_dim, len(input))
          assert start_dim <= end_dim
          if len(input) == 0:
            return [1]
          if (start_dim == end_dim):
            # TODO: return self
            out: List[int] = []
            for elem in input:
              out.append(elem)
            return out
          slice_numel = multiply_integers(input[start_dim:end_dim - start_dim + 1])
          shape: List[int] = []
          for i in range(start_dim):
            shape.append(input[i])
          shape.append(slice_numel)
          for i in range(end_dim + 1, len(input)):
            shape.append(input[i])
          return shape

        def prepacked_conv2d_clamp_run(input: List[int], conv2dOpContext: Any):
          assert isinstance(conv2dOpContext, __torch__.torch.classes.xnnpack.Conv2dOpContext)
          (weight, bias, stride, padding, dilation, groups) = ops.prepacked.unpack_prepacked_sizes_conv2d(conv2dOpContext)
          return conv2d(input, weight, bias, stride, padding, dilation, groups)

        def prepacked_linear_clamp_run(input: List[int], linearOpContext: Any):
          assert isinstance(linearOpContext, __torch__.torch.classes.xnnpack.LinearOpContext)
          (weight, bias) = ops.prepacked.unpack_prepacked_sizes_linear(linearOpContext)
          return linear(input, weight, bias)
    )";

// mapping function schema to shape compute graphs allows multiple functions to
// share the same shape compute graph, which is memory efficient and also will
// help speed up shape analysis by caching the result of running consecutive ops
// for a particular set of inputs with the same graph, e.g. running a series
// of pointwise ops
// we need a map from schema to shape compute graph, because the aten schema
// is not recoverable from the shape compute graph, since the shape compute
// graph replaces Tensor inputs with List[int] and there are operators like Conv
// which natively have List[int] inputs
// TODO: consider storing shape compute graph directly on operator,
// and merge into native_functions.yaml

// wrapped in function so that operators get registered before map is
// initialized
static const OperatorMap<std::string>& get_schema_to_function_graph() {
  // clang-format off
  static const OperatorMap<std::string> schema_to_function_graph{
      {"aten::mul.Tensor(Tensor self, Tensor other) -> Tensor", "broadcast"},
      {"aten::mul.Scalar(Tensor self, Scalar other) -> Tensor", "unary_one_unused_input"},
      {"aten::div.Tensor(Tensor self, Tensor other) -> Tensor", "broadcast"},
      {"aten::div.Scalar(Tensor self, Scalar other) -> Tensor", "unary_one_unused_input"},
      {"aten::gt.Tensor(Tensor self, Tensor other) -> Tensor", "broadcast"},
      {"aten::add.Tensor(Tensor self, Tensor other, *, Scalar alpha=1) -> Tensor", "broadcast_one_unused_input"},
      {"aten::add_.Tensor(Tensor self, Tensor other, *, Scalar alpha=1) -> Tensor", "broadcast_one_unused_input"},
      {"aten::add.Scalar(Tensor self, Scalar other, Scalar alpha=1) -> Tensor", "unary_two_unused_inputs"},
      {"aten::hardtanh(Tensor self, Scalar min_val=-1, Scalar max_val=1) -> Tensor", "unary_two_unused_inputs"},
      {"aten::hardswish_(Tensor self) -> Tensor", "unary"},
      {"aten::hardsigmoid_(Tensor self) -> Tensor", "unary"},
      {"aten::adaptive_avg_pool2d(Tensor self, int[2] output_size) -> Tensor", "adaptive_avg_pool2d"},
      {"aten::mm(Tensor self, Tensor mat2) -> Tensor", "mm"},
      {"aten::dot(Tensor self, Tensor tensor) -> Tensor", "dot"},
      {"aten::mv(Tensor self, Tensor vec) -> Tensor", "mv"},
      {"aten::matmul(Tensor self, Tensor other) -> Tensor", "matmul"},
      {"aten::linear(Tensor input, Tensor weight, Tensor? bias=None) -> Tensor", "linear"},
      {"aten::t(Tensor(a) self) -> Tensor(a)", "t"},
      {"aten::conv1d(Tensor input, Tensor weight, Tensor? bias=None, int[1] stride=1, int[1] padding=0, int[1] dilation=1, int groups=1) -> Tensor", "conv1d"},
      {"aten::conv2d(Tensor input, Tensor weight, Tensor? bias=None, int[2] stride=1, int[2] padding=0, int[2] dilation=1, int groups=1) -> Tensor", "conv2d"},
      {"aten::conv3d(Tensor input, Tensor weight, Tensor? bias=None, int[3] stride=1, int[3] padding=0, int[3] dilation=1, int groups=1) -> Tensor", "conv3d"},
      {"aten::flatten.using_ints(Tensor(a) self, int start_dim=0, int end_dim=-1) -> Tensor(a)", "flatten"},
      {"aten::relu(Tensor self) -> Tensor", "unary"},
      {"aten::view(Tensor(a) self, int[] size) -> Tensor(a)", "view"},
      {"aten::expand_as(Tensor(a) self, Tensor other) -> Tensor(a)", "view"},
      {"aten::mean.dim(Tensor self, int[1] dim, bool keepdim=False, *, ScalarType? dtype=None) -> Tensor", "mean_dim"},
      {"aten::addmm(Tensor self, Tensor mat1, Tensor mat2, *, Scalar beta=1, Scalar alpha=1) -> Tensor", "addmm"},
      {"prepacked::conv2d_clamp_run(Tensor X, __torch__.torch.classes.xnnpack.Conv2dOpContext W_prepack) -> Tensor Y", "prepacked_conv2d_clamp_run"},
      {"prepacked::linear_clamp_run(Tensor X, __torch__.torch.classes.xnnpack.LinearOpContext W_prepack) -> Tensor Y", "prepacked_linear_clamp_run"},
  };
  // clang-format on
  return schema_to_function_graph;
}

std::unordered_map<const FunctionSchema*, std::shared_ptr<Graph>>
    cached_schema_to_graph;

// CompilationUnit that holds all these Functions and keeps them alive.
auto compilation_unit = std::make_shared<CompilationUnit>();

void loadModule(const CompilationUnit& module) {
  std::unordered_map<std::string, std::shared_ptr<Graph>> reused_functions;

  for (const auto& pair :
       get_schema_to_function_graph().getAllKeysAndValues()) {
    const FunctionSchema* schema_string = &pair.first->schema();
    const std::string& shape_compute_function_name = pair.second;

    if (reused_functions.count(shape_compute_function_name)) {
      cached_schema_to_graph[schema_string] =
          reused_functions[shape_compute_function_name];
      continue;
    }

    Function& shape_compute_function =
        module.get_function(shape_compute_function_name);
    std::shared_ptr<Graph> graph = shape_compute_function.graph();
    Inline(*graph);

    cached_schema_to_graph[schema_string] = graph;
    reused_functions[shape_compute_function_name] = graph;
  }
}

void loadFunctions() {
  auto src = std::make_shared<Source>(shape_compute_functions);
  std::vector<at::IValue> constantTable;
  auto resolver = std::make_shared<SourceImporterImpl>(
      compilation_unit,
      &constantTable,
      [&](const std::string& name) -> std::shared_ptr<Source> { return src; },
      1);
  compilation_unit->define(
      c10::nullopt, shape_compute_functions, resolver, nullptr);
  loadModule(*compilation_unit);
}
} // anonymous namespace

c10::optional<std::shared_ptr<Graph>> shapeComputeGraphForSchema(
    const FunctionSchema& schema) {
  std::lock_guard<std::mutex> guard(lock);
  if (cached_schema_to_graph.size() == 0) {
    loadFunctions();
  }

  GRAPH_DEBUG("Trying to find schema: ", schema);
  auto cache_it = cached_schema_to_graph.find(&schema);
  if (cache_it != cached_schema_to_graph.end()) {
    return cache_it->second;
  }
  GRAPH_DEBUG("Could not find schema: ", schema);

  return c10::nullopt;
}

} // namespace jit
} // namespace torch<|MERGE_RESOLUTION|>--- conflicted
+++ resolved
@@ -41,10 +41,7 @@
           assert len(self) == 3 or len(self) == 4
           for i in range (1, len(self)):
             assert self[i] != 0
-<<<<<<< HEAD
-=======
-
->>>>>>> ef95c02c
+
           shape: List[int] = []
           for i in range(0, len(self) -2):
             shape.append(self[i])
@@ -296,7 +293,9 @@
           for i in range(end_dim + 1, len(input)):
             shape.append(input[i])
           return shape
-
+    )"
+#ifdef USE_XNNPACK
+    R"(
         def prepacked_conv2d_clamp_run(input: List[int], conv2dOpContext: Any):
           assert isinstance(conv2dOpContext, __torch__.torch.classes.xnnpack.Conv2dOpContext)
           (weight, bias, stride, padding, dilation, groups) = ops.prepacked.unpack_prepacked_sizes_conv2d(conv2dOpContext)
@@ -306,7 +305,9 @@
           assert isinstance(linearOpContext, __torch__.torch.classes.xnnpack.LinearOpContext)
           (weight, bias) = ops.prepacked.unpack_prepacked_sizes_linear(linearOpContext)
           return linear(input, weight, bias)
-    )";
+    )"
+#endif
+    ;
 
 // mapping function schema to shape compute graphs allows multiple functions to
 // share the same shape compute graph, which is memory efficient and also will
@@ -352,8 +353,10 @@
       {"aten::expand_as(Tensor(a) self, Tensor other) -> Tensor(a)", "view"},
       {"aten::mean.dim(Tensor self, int[1] dim, bool keepdim=False, *, ScalarType? dtype=None) -> Tensor", "mean_dim"},
       {"aten::addmm(Tensor self, Tensor mat1, Tensor mat2, *, Scalar beta=1, Scalar alpha=1) -> Tensor", "addmm"},
+#ifdef USE_XNNPACK
       {"prepacked::conv2d_clamp_run(Tensor X, __torch__.torch.classes.xnnpack.Conv2dOpContext W_prepack) -> Tensor Y", "prepacked_conv2d_clamp_run"},
       {"prepacked::linear_clamp_run(Tensor X, __torch__.torch.classes.xnnpack.LinearOpContext W_prepack) -> Tensor Y", "prepacked_linear_clamp_run"},
+#endif
   };
   // clang-format on
   return schema_to_function_graph;
